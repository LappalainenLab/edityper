#!/usr/bin/env python

"""Plotting utilities for EdiTyper"""

from __future__ import division
from __future__ import print_function

import sys
PYTHON_VERSION = sys.version_info.major

import gc
import os
import re
import time
import logging
from collections import defaultdict

try:
    if PYTHON_VERSION is 3:
        from edityper import toolkit
        from edityper.analysis import percent
    elif PYTHON_VERSION is 2:
        import toolkit
        from analysis import percent
        range = xrange
    else:
        raise SystemExit("Please use Python 2.7 or 3.5 or higher for this module: " + __name__)
except ImportError as error:
    raise SystemExit(error)

try:
    import matplotlib.pyplot as plt
    import matplotlib.patches as ptch
    import matplotlib.font_manager as fm
    from matplotlib.backends.backend_pdf import PdfPages
except ImportError as error:
    raise SystemExit(error)


_LOCUS_WIDTH = 0.5 # type: float
_INDEL_COLOR = 'r' # type: str
_INS_COLOR = 'r' # type: str
_DEL_COLOR = 'g' # type: str
_MISMATCH_COLOR = 'b' # type: str
_COVERAGE_COLOR = '#e5e5e8' # type: str
_THRESHOLD_LENGTH = 0.05 # type: float
_CHUNK_DEFAULT = 5 # type: int
_XKCD = False # type: bool

def _check_fonts(): # type: (None) -> bool
    humor = 'Humor-Sans.ttf' in map(os.path.basename, fm.findSystemFonts()) # type: bool
    if _XKCD and not humor:
        logging.error("Cannot find 'Humor-Sans.ttf' font. Please install and clear your matplotlib cache")
    return _XKCD and humor


def _splitstr(string, cutoff=20): # type: (str, int) -> str
    if len(string) <= cutoff:
        return string
    pts = tuple(i.start() for i in re.finditer(r'([-_\.])', string)) # type: Tuple[int]
    midpoint = len(string) / 2 # type: float
    closest = min(pts, key=lambda x: abs(midpoint - x)) + 1 # type: int
    return string[:closest] + '\n' + string[closest:]


def ichunk(x, chunksize): # type: (Iterable[Any], int) -> Iterator[Iterable[Any]]
    """Iterate by chunks"""
    chunk_range = range(0, len(x), chunksize) # type: range
    for i in chunk_range: # type: int
        yield x[i:(i + chunksize)]


def locus_plot(
        insertions, # type: Mapping[int, List[int]]
        deletions, # type: Mapping[int, List[int]]
        mismatches, # type: Mapping[int, List[str]]
        coverage, # type: Mapping[int, int]
        num_reads, # type: int
        fastq_name, # type: str
        output_prefix # type: str
):
    # type: (...) -> None
    """Make a locus plot"""
    logging.info("FASTQ %s: Making locus plot", fastq_name)
    locus_start = time.time() # type: float
    if _check_fonts():
        plt.xkcd()
    #   Make a name for our locus plot
    plot_name = os.path.join(output_prefix, fastq_name + '_locus.pdf') # type: str
    #   Create our subplots
    fig, ax = plt.subplots()
    #   Get our data ready for plotting
    mis_dict = {position: len(bases) for position, bases in mismatches.items()} # type: Dict[int, int]
    ins_dict = {position: len(counts) for position, counts in insertions.items()} # type: Dict[int, int]
    del_dict = {position: len(counts) for position, counts in deletions.items()} # type: Dict[int, int]
    #   Sort our data
    mis_counts = tuple(map(lambda tup: tup[1], sorted(mis_dict.items()))) # type: Tuple[int]
    ins_counts = tuple(map(lambda tup: tup[1], sorted(ins_dict.items()))) # type: Tuple[int]
    del_counts = tuple(map(lambda tup: tup[1], sorted(del_dict.items()))) # type: Tuple[int]
    cov_counts = tuple(map(lambda tup: tup[1], sorted(coverage.items()))) # type: Tuple[int]
    #   Create the bar graphs
    ax.bar( # Coverage
        left=sorted(coverage),
        height=cov_counts,
        width=1.0,
        color=_COVERAGE_COLOR,
        alpha=0.5
    )
    ax.bar( # Insertions
        left=sorted(insertions),
        height=ins_counts,
        width=_LOCUS_WIDTH,
        color=_INS_COLOR
    )
    ax.bar( # Deletions
        left=tuple(map(lambda x: x + _LOCUS_WIDTH, sorted(deletions))),
        height=del_counts,
        width=_LOCUS_WIDTH,
        color=_DEL_COLOR
    )
    ax.bar( # Mismatches
        left=tuple(map(lambda x: x + (_LOCUS_WIDTH * 2), sorted(mismatches))),
        height=mis_counts,
        width=_LOCUS_WIDTH,
        color=_MISMATCH_COLOR
    )
    #   Add title and legend
    plt.title(_splitstr(string=fastq_name))
    #   Add patches for colors
    ins_patch = ptch.Patch(color=_INS_COLOR, label='Insertions')
    del_patch = ptch.Patch(color=_DEL_COLOR, label='Deletions')
    mismatch_patch = ptch.Patch(color=_MISMATCH_COLOR, label='Mismatches')
    coverage_patch = ptch.Patch(color=_COVERAGE_COLOR, label='Coverage')
    plt.legend(handles=(ins_patch, del_patch, mismatch_patch, coverage_patch))
    #   Set the y limits and labels
    ax.set_ylim(0, num_reads)
    ax.set_ylabel('Number of Reads')
    #   Add a percent y axis
    ax2 = ax.twinx()
    ax2.set_ylabel('Percent')
    ax2.set_yticks(tuple(map(lambda x: round(x * 100), ax2.get_yticks())))
    #   Zoomed plot
    fig_z, ax_z = plt.subplots()
    ax_z.bar( # Coverage
        left=sorted(coverage),
        height=cov_counts,
        width=1.0,
        color=_COVERAGE_COLOR,
        alpha=0.5
    )
    ax_z.bar( # Insertions
        left=sorted(insertions),
        height=ins_counts,
        width=_LOCUS_WIDTH,
        color=_INS_COLOR
    )
    ax_z.bar( # Deletions
        left=tuple(map(lambda x: x + _LOCUS_WIDTH, sorted(deletions))),
        height=del_counts,
        width=_LOCUS_WIDTH,
        color=_DEL_COLOR
    )
    ax_z.bar( # Mismatches
        left=tuple(map(lambda x: x + (_LOCUS_WIDTH * 2), sorted(mismatches))),
        height=mis_counts,
        width=_LOCUS_WIDTH,
        color=_MISMATCH_COLOR
    )
    #   Add title and legend
    plt.title(_splitstr(string=fastq_name))
    plt.legend(handles=(ins_patch, del_patch, mismatch_patch, coverage_patch))
    #   Set y label and add percent?
    max_y_z = max(toolkit.unpack(collection=(mis_counts, ins_counts, del_counts))) # type: int
    max_y_z *= 1.10 # type: float
    ax_z.set_ybound(lower=0, upper=max_y_z)
    ax_z.set_ylabel('Number of Reads')
    ax_z2 = ax_z.twinx()
    ax_z2.set_ylabel('Percent')
    ax_z2_percent = percent(num=max(ax_z.get_ylim()), total=num_reads) # type: float
    ax_z2.set_yticks(tuple(map(lambda x: round(float(x) * ax_z2_percent, 2), ax_z2.get_yticks())))
    #   Adjust the plot area to ensure everything is shown
    plt.tight_layout()
    #   Yield the plots
    with PdfPages(plot_name) as pdf:
        logging.info("FASTQ %s: Saving plot to %s", fastq_name, plot_name)
        for figure in (fig, fig_z):
            pdf.savefig(figure)
    plt.close('all')
    logging.debug("FASTQ %s: Making locus plot took %s seconds", fastq_name, round(time.time() - locus_start, 3))


def quality_plot(
        alignments, # type: Iterable[alignment.Alignment]
        thresholds, # type: Dict[str, float]
        output_prefix # type: str
):
    # type: (...) -> None
    """Make a violin plot of the alignment scores"""
    logging.info("Making quality scores plot")
    quality_start = time.time() # type: float
    if _check_fonts():
        plt.xkcd()
    plot_name = output_prefix + '_quality.pdf' # type: str
    scores_by_fastq = defaultdict(list) # type: Mapping[str, List[int]]
    for aligned in alignments: # type: alignment.Alignment
        scores_by_fastq[aligned.source].append(aligned.score)
    #   Get FASTQ names
    fastqs = sorted(set(scores_by_fastq.keys())) # type: List[str]
    #   Assemble our scores
    scores = {f: tuple(scores_by_fastq[f]) for f in fastqs} # type: Dict[str, Tuple[int]]
    with PdfPages(plot_name) as pdf:
        logging.info("Saving plot to %s", plot_name)
        #   Set chunksize
        chunksize = _CHUNK_DEFAULT if len(fastqs) > _CHUNK_DEFAULT else len(fastqs)
        logging.debug("Plotting %s FASTQ files per page", chunksize)
        #   Put at most 5 plots per page
        for fastq_chunk in ichunk(x=fastqs, chunksize=chunksize):
            logging.debug("Plotting quality scores for %s", ', '.join(fastq_chunk))
            fig, ax = plt.subplots(nrows=1, ncols=1)
            #   Plot the scores for this chunk
            scores_chunk = tuple(scores[f] for f in fastq_chunk) # type: Tuple[Tuple[int]]
            ax.violinplot(scores_chunk)
            #   Set labels for this page
            if len(scores) == 1:
                rotation = 'horizontal' # type: st
            else:
                rotation = 45 # type: int
            plt.title("Alignment Score Distribution by FASTQ File")
            plt.ylabel('Alignment Score')
            plt.xlabel('FASTQ')
            ax.set_xticks(range(1, len(scores) + 1))
            mod_names = tuple(_splitstr(string=f) for f in fastq_chunk) # type: Tuple[str]
            ax.set_xticklabels(mod_names, rotation=rotation, fontsize='small')
            #   Add threshold cutoff lines
            ax.hlines(
                y=tuple(thresholds[f] for f in fastq_chunk),
                xmin=tuple(map(lambda x: x - _THRESHOLD_LENGTH, ax.get_xticks())),
                xmax=tuple(map(lambda x: x + _THRESHOLD_LENGTH, ax.get_xticks()))
            )
            #   Ensure everything is shown
            plt.tight_layout()
            #   Save this figure
            pdf.savefig(fig)
<<<<<<< HEAD
            gc.collect()
=======
    plt.close('all')
>>>>>>> 41477bc7
    logging.debug("Making quality scores plot took %s seconds", round(time.time() - quality_start, 3))<|MERGE_RESOLUTION|>--- conflicted
+++ resolved
@@ -241,9 +241,6 @@
             plt.tight_layout()
             #   Save this figure
             pdf.savefig(fig)
-<<<<<<< HEAD
             gc.collect()
-=======
     plt.close('all')
->>>>>>> 41477bc7
     logging.debug("Making quality scores plot took %s seconds", round(time.time() - quality_start, 3))